#pragma once
/**
 *  Class describing a mid-level Amqp connection
 * 
 *  @copyright 2014 Copernica BV
 */

/**
 *  Set up namespace
 */
namespace AMQP {

/**
 *  Class definition
 */
class Connection
{
private:
    /**
     *  The actual implementation
     *  @var    ConnectionImpl
     */
    ConnectionImpl _implementation;

public:
    /**
     *  Construct an AMQP object based on full login data
     * 
     *  The first parameter is a handler object. This handler class is
     *  an interface that should be implemented by the caller.
     * 
     *  @param  handler         Connection handler
     *  @param  login           Login data
     *  @param  vhost           Vhost to use
     */
    Connection(ConnectionHandler *handler, const Login &login, const std::string &vhost) : _implementation(this, handler, login, vhost) {}

    /**
     *  Construct with default vhost
     *  @param  handler         Connection handler
     *  @param  login           Login data
     */
    Connection(ConnectionHandler *handler, const Login &login) : _implementation(this, handler, login, "/") {}

    /**
     *  Construct an AMQP object with default login data and default vhost
     *  @param  handler         Connection handler
     */
    Connection(ConnectionHandler *handler, const std::string &vhost) : _implementation(this, handler, Login(), vhost) {}

    /**
     *  Construct an AMQP object with default login data and default vhost
     *  @param  handler         Connection handler
     */
    Connection(ConnectionHandler *handler) : _implementation(this, handler, Login(), "/") {}

    /**
     *  Destructor
     */
    virtual ~Connection() {}

    /**
     *  Parse data that was recevied from RabbitMQ
     *  
     *  Every time that data comes in from RabbitMQ, you should call this method to parse
     *  the incoming data, and let it handle by the AMQP library. This method returns the number
     *  of bytes that were processed.
     *
     *  If not all bytes could be processed because it only contained a partial frame, you should
     *  call this same method later on when more data is available. The AMQP library does not do
     *  any buffering, so it is up to the caller to ensure that the old data is also passed in that
     *  later call.
     *
     *  @param  buffer      buffer to decode
     *  @param  size        size of the buffer to decode
     *  @return             number of bytes that were processed
     */
    size_t parse(const char *buffer, size_t size)
    {
<<<<<<< HEAD
        return _implementation.parse(ByteBuffer(buffer, size));
    }

    /**
     *  Parse data that was recevied from RabbitMQ
     *  
     *  Every time that data comes in from RabbitMQ, you should call this method to parse
     *  the incoming data, and let it handle by the AMQP library. This method returns the number
     *  of bytes that were processed.
     *
     *  If not all bytes could be processed because it only contained a partial frame, you should
     *  call this same method later on when more data is available. The AMQP library does not do
     *  any buffering, so it is up to the caller to ensure that the old data is also passed in that
     *  later call.
     * 
     *  This method accepts a buffer object. This is an interface that is defined by the AMQP
     *  library, that can be implemented by you to allow faster access to a buffer.
     *
     *  @param  buffer      buffer to decode
     *  @return             number of bytes that were processed
     */
    size_t parse(const Buffer &buffer)
    {
        return _implementation.parse(buffer);
=======
        //return _implementation.parse(ByteBuffer(buffer, size));
		return _implementation.parse(buffer, size);
>>>>>>> d2a84b5f
    }

    /**
     *  Parse data that was recevied from RabbitMQ
     *  
     *  Every time that data comes in from RabbitMQ, you should call this method to parse
     *  the incoming data, and let it handle by the AMQP library. This method returns the number
     *  of bytes that were processed.
     *
     *  If not all bytes could be processed because it only contained a partial frame, you should
     *  call this same method later on when more data is available. The AMQP library does not do
     *  any buffering, so it is up to the caller to ensure that the old data is also passed in that
     *  later call.
     * 
     *  This method accepts a buffer object. This is an interface that is defined by the AMQP
     *  library, that can be implemented by you to allow faster access to a buffer.
     *
     *  @param  buffer      buffer to decode
     *  @return             number of bytes that were processed
     */
    //size_t parse(const Buffer &buffer)
    //{
    //    return _implementation.parse(buffer);
    //}
    
    /**
     *  Close the connection
     *  This will close all channels
     *  @return bool
     */
    bool close()
    {
        return _implementation.close();
    }

    /**
     *  Some classes have access to private properties
     */
    friend class ChannelImpl;
};

/**
 *  End of namespace
 */
}
<|MERGE_RESOLUTION|>--- conflicted
+++ resolved
@@ -77,7 +77,6 @@
      */
     size_t parse(const char *buffer, size_t size)
     {
-<<<<<<< HEAD
         return _implementation.parse(ByteBuffer(buffer, size));
     }
 
@@ -102,35 +101,8 @@
     size_t parse(const Buffer &buffer)
     {
         return _implementation.parse(buffer);
-=======
-        //return _implementation.parse(ByteBuffer(buffer, size));
-		return _implementation.parse(buffer, size);
->>>>>>> d2a84b5f
     }
 
-    /**
-     *  Parse data that was recevied from RabbitMQ
-     *  
-     *  Every time that data comes in from RabbitMQ, you should call this method to parse
-     *  the incoming data, and let it handle by the AMQP library. This method returns the number
-     *  of bytes that were processed.
-     *
-     *  If not all bytes could be processed because it only contained a partial frame, you should
-     *  call this same method later on when more data is available. The AMQP library does not do
-     *  any buffering, so it is up to the caller to ensure that the old data is also passed in that
-     *  later call.
-     * 
-     *  This method accepts a buffer object. This is an interface that is defined by the AMQP
-     *  library, that can be implemented by you to allow faster access to a buffer.
-     *
-     *  @param  buffer      buffer to decode
-     *  @return             number of bytes that were processed
-     */
-    //size_t parse(const Buffer &buffer)
-    //{
-    //    return _implementation.parse(buffer);
-    //}
-    
     /**
      *  Close the connection
      *  This will close all channels
